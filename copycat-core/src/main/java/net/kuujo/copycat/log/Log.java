/*
 * Copyright 2014 the original author or authors.
 *
 * Licensed under the Apache License, Version 2.0 (the "License");
 * you may not use this file except in compliance with the License.
 * You may obtain a copy of the License at
 *
 * http://www.apache.org/licenses/LICENSE-2.0
 *
 * Unless required by applicable law or agreed to in writing, software
 * distributed under the License is distributed on an "AS IS" BASIS,
 * WITHOUT WARRANTIES OR CONDITIONS OF ANY KIND, either express or implied.
 * See the License for the specific language governing permissions and
 * limitations under the License.
 */
package net.kuujo.copycat.log;

import java.io.IOException;
import java.util.List;

/**
 * Log.
 *
 * @author <a href="http://github.com/kuujo">Jordan Halterman</a>
 */
public interface Log {
  /**
   * Appends a list of entries to the log.
   *
   * @param entries A list of entries to append to the log.
   * @return A list of appended entry indices.
   * @throws NullPointerException if {@code entries} is null
   * @throws IllegalStateException if the log is not open
   */
  List<Long> appendEntries(Entry... entries);

  /**
   * Appends a list of entries to the log.
   *
   * @param entries A list of entries to append to the log.
   * @return A list of appended entry indices.
   * @throws NullPointerException if {@code entries} is null
   * @throws IllegalStateException if the log is not open
   */
  List<Long> appendEntries(List<Entry> entries);

  /**
   * Appends an entry to the log.
   *
   * @param entry The entry to append.
   * @return The appended entry index.
   * @throws NullPointerException if {@code entry} is null
   * @throws IllegalStateException if the log is not open
   */
  long appendEntry(Entry entry);

  /**
   * Closes the log.
   *
   * @throws IOException If the log file could not be closed.
   * @throws IllegalStateException if the log is not open
   */
  void close() throws IOException;

  /**
   * Returns a boolean indicating whether the log contains an entry.
   *
   * @param index The index for which to search the log.
   * @return Indicates whether the log contains an entry at the given index.
   * @throws IllegalStateException if the log is not open
   */
  boolean containsEntry(long index);

  /**
   * Deletes the log.
   *
   * @throws IOException If the log file could not be deleted.
   */
  void delete() throws IOException;

  /**
   * Returns the first entry in the log.
   *
   * @return The first entry in the log.
   * @throws IllegalStateException if the log is not open
   */
  <T extends Entry> T firstEntry();

  /**
   * Returns the first index in the log.
   *
   * @return The first index in the log.
   * @throws IllegalStateException if the log is not open
   */
  long firstIndex();

  /**
   * Returns a list of entries from the log.
   *
<<<<<<< HEAD
   * @param from The index at which to start.
   * @param to The index at which to end.
   * @return A list of log entries.
   * @throws IllegalStateException if the log is not open
=======
   * @param from The index at which to start, inclusive.
   * @param to The index at which to end, inclusive.
   * @return A list of log entries.
   * @throws IllegalStateException if the log is not open
   * @throws LogIndexOutOfBoundsException if {@code from} or {@code to} represent a range that is
   *         out of bounds
>>>>>>> 10bd5ff0
   */
  <T extends Entry> List<T> getEntries(long from, long to);

  /**
   * Returns a log entry by index.
   *
   * @param index The index from which to retrieve the entry.
   * @return The log entry.
   * @throws IllegalStateException if the log is not open
   */
  <T extends Entry> T getEntry(long index);

  /**
   * Returns a boolean indicating whether the log is empty.
   *
   * @return Indicates whether the log is empty.
   * @throws IllegalStateException if the log is not open
   */
  boolean isEmpty();

  /**
   * Returns whether the log is open or not.
   * 
   * @return true if the log is open
   * @throws IllegalStateException if the log is not open
   */
  boolean isOpen();

  /**
   * Returns the last entry in the log.
   *
   * @return The last entry in the log.
   * @throws IllegalStateException if the log is not open
   */
  <T extends Entry> T lastEntry();

  /**
   * Returns the last index in the log.
   *
   * @return The last index in the log.
   * @throws IllegalStateException if the log is not open
   */
  long lastIndex();

  /**
   * Opens the log.
   *
   * @throws IOException If the log could not be opened.
   * @throws IllegalStateException if the log is already open
   */
  void open() throws IOException;

  /**
   * Removes all entries after the given index, exclusive.
   *
   * @param index The index after which to remove entries.
   * @throws IllegalStateException if the log is not open
   */
  void removeAfter(long index);

  /**
   * Removes the entry at the given index.
   *
   * @param index The index at which to remove the entry.
   * @throws IllegalStateException if the log is not open
   */
  void removeEntry(long index);

  /**
   * Returns the current size of the log.
   *
   * @return The current size of the log.
   * @throws IllegalStateException if the log is not open
   */
  long size();

  /**
   * Forces the log to sync to disk (if the log is persistent).
   *
   * @throws IOException If the log file could not be synced.
   * @throws IllegalStateException if the log is not open
   */
  void sync() throws IOException;
}<|MERGE_RESOLUTION|>--- conflicted
+++ resolved
@@ -97,19 +97,11 @@
   /**
    * Returns a list of entries from the log.
    *
-<<<<<<< HEAD
-   * @param from The index at which to start.
-   * @param to The index at which to end.
-   * @return A list of log entries.
-   * @throws IllegalStateException if the log is not open
-=======
    * @param from The index at which to start, inclusive.
    * @param to The index at which to end, inclusive.
    * @return A list of log entries.
-   * @throws IllegalStateException if the log is not open
    * @throws LogIndexOutOfBoundsException if {@code from} or {@code to} represent a range that is
    *         out of bounds
->>>>>>> 10bd5ff0
    */
   <T extends Entry> List<T> getEntries(long from, long to);
 
